--- conflicted
+++ resolved
@@ -557,20 +557,13 @@
             mod_object = submission.mod
             mod_object.remove()
             mod_object.lock()
-<<<<<<< HEAD
+            self.delete_message_if_admin(update.message.chat, update.message.reply_to_message.message_id)
+            self.delete_message_if_admin(update.message.chat, update.message.message_id)
             self.updater.bot.send_message(self.admin_group_id,
                                           "Il post è stato cancellato! (da: "
                                           + self.get_user_name(update.message) + ")",
                                           reply_to_message_id=update.message.reply_to_message.message_id)
             self.logger.info("Post with id: " + str(cutted_url) + " has been deleted from Telegram")
-=======
-            self.delete_message_if_admin(update.message.chat, update.message.reply_to_message.message_id)
-            self.delete_message_if_admin(update.message.chat, update.message.message_id)
-            self.updater.bot.send_message(self.authorized_group_id,
-                                          "Il post è stato cancellato! (da: "
-                                          + self.get_user_name(update.message) + ")")
-            self.logger.info("Post with id:" + str(cutted_url) + " has been deleted from Telegram")
->>>>>>> fbe55fde
         else:
             self.delete_message_if_admin(update.message.chat, update.message.message_id)
             self.send_tg_message_reply_or_private(update,
